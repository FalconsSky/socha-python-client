--- conflicted
+++ resolved
@@ -14,9 +14,5 @@
     'Board',
     'Fishes',
     'GameState',
-<<<<<<< HEAD
-    'Result'
-=======
     'Result',
->>>>>>> f58a0195
 ]