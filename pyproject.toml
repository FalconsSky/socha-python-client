[build-system]
requires = ["maturin>=0.13,<0.14"]
build-backend = "maturin"

[project]
name = "socha"
<<<<<<< HEAD
version = "0.9.7"
=======
version = "0.9.6"
>>>>>>> 73d52207
authors = [
    { name = "FalconsSky", email = "stu222782@mail.uni-kiel.de" },
]
description = "This is the package for the Software-Challenge Germany 2023. This Season the game will be 'Hey, danke für den Fisch' a.k.a. 'Penguins' in short."
readme = "README.md"
requires-python = ">=3.7"
dependencies = [
    "xsdata==22.7"
]
classifiers = [
    "Programming Language :: Rust",
    "Programming Language :: Python :: Implementation :: CPython",
    "Programming Language :: Python :: Implementation :: PyPy",
    "Programming Language :: Python :: 3.7",
    "Programming Language :: Python :: 3.8",
    "Programming Language :: Python :: 3.9",
    "Programming Language :: Python :: 3.10",
    "License :: OSI Approved :: GNU Lesser General Public License v3 (LGPLv3)",
    "Operating System :: OS Independent",
]
homepage = "https://software-challenge.de/"
repository = "https://github.com/FalconsSky/socha-python-client"
documentation = "https://software-challenge-python-client.readthedocs.io/en/latest/"
[tool.maturin]
python-source = "python"
exclude = [
    ".github",
    "docs",
    "tests",
    "logic.py",
    "readthedocs.yaml"
]
[project.urls]
"Bug Tracker" = "https://github.com/FalconsSky/Software-Challenge-Python-Client/issues"<|MERGE_RESOLUTION|>--- conflicted
+++ resolved
@@ -4,11 +4,7 @@
 
 [project]
 name = "socha"
-<<<<<<< HEAD
-version = "0.9.7"
-=======
 version = "0.9.6"
->>>>>>> 73d52207
 authors = [
     { name = "FalconsSky", email = "stu222782@mail.uni-kiel.de" },
 ]
